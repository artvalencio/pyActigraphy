"""Functions to analyse actigraphy data."""

# Authors: Grégory Hammad <gregory.hammad@uliege.be>
#
# License: BSD (3-clause)

from .cosinor import Cosinor
from .flm import FLM
from .fractal import Fractal
from .lids import LIDS
from .ssa import SSA


<<<<<<< HEAD
__all__ = ["Cosinor", "FLM", "LIDS", "SSA"]
=======
__all__ = ["FLM", "Fractal", "LIDS", "SSA"]
>>>>>>> c334872d
<|MERGE_RESOLUTION|>--- conflicted
+++ resolved
@@ -11,8 +11,4 @@
 from .ssa import SSA
 
 
-<<<<<<< HEAD
-__all__ = ["Cosinor", "FLM", "LIDS", "SSA"]
-=======
-__all__ = ["FLM", "Fractal", "LIDS", "SSA"]
->>>>>>> c334872d
+__all__ = ["Cosinor", "FLM", "Fractal", "LIDS", "SSA"]